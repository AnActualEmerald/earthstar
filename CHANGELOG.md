# Changelog

## NEXT

<<<<<<< HEAD
- (Feature) Added `SharedSettings#redeemInvitationURL`, which adds the share,
  secret, and servers from an Earthstar invitation URL.
- (Feature) Added `createInvitationURL` and `parseInvitationURL` utilities for
  creating and parsing Earthstar invitation URLs.
- (Fix) `parseShareAddress` now validates share addresses more strictly so as to
  ensure their suffix is a pubkey.
=======
- (Fix) `parseShareAddress` now validates share addresses more strictly so as to
  ensure their suffix is a pubkey.
- (Fix) Deprecate `generateShareAddress`
>>>>>>> e2995966

## v10.0.2

- (Fix) `DocDriverSqliteFfi` has been updated to use
  `https://deno.land/x/sqlite3@0.7.3` which has compatibility with Deno 1.30.0.
  This driver uses unstable APIs and will not work with previous versions of
  Deno.
- (Chore) Upgraded
  [range-reconcile](https://github.com/earthstar-project/range-reconcile) to
  version 1.0.1.

## v10.0.1

This is a patch release focused on resolving errors encountered during syncing,
and making other issues encountered during syncing easier to diagnose.

- (Fix) - Peers will now only initiate a single transfer for many documents with
  the same attachment, fixing a case which could cause syncing to hang
  indefinitely.
- (Fix) - Peers will now attempt to download attachments for documents which
  they already possess prior to syncing but are missing attachments for.
- (Improvement) - Syncer will cancel itself if it does not receive anything from
  the other peer within a ten second window.
- (Improvement) - Syncer will cancel an attachment transfer if it doesn't
  receive anything from the other side within a ten second window.
- (Improvement) - Warn in the console when a replica could not ingest an
  attachment during sync.
- (Improvement) - Better error messages for web syncing failures (e.g. 404,
  wrong endpoint).

## v10.0.0

This is a major release which introduces attachments, share keypairs, efficient
sync, and much much more. It is our biggest release _ever_.

As such, this version breaks compatibility with previous versions of Earthstar.

Here are the headline features:

- **Attachments**. When a new document is written to a Replica you can attach
  arbitary binary data to it. This can be used for sharing large images, music,
  video, anything. There is no size limit.
- **Shares with granular read / write access**. Share addresses are now the
  public key of a share keypair. The public key grants discovery and read
  access, the secret key grants write access to the replica.
- **Efficient sync**. Syncing has been completely overhauled to use a new
  efficient reconclition mechanism powered by
  [range-reconcile](earthstar-project/range-reconcile) and
  push-pull-push-multicast trees.

The server APIs have also been moved into this repo.

In addition to new features, many APIs have been tweaked or changed entirely.
Please see the API documentation and the README to see what these new API
changes are like.

## Server

- Moved existing server APIs into the core module, available as `Server`.

## Peer

- Added `Peer.onReplicasChange`
- Added `Peer.onSyncersChange`

## Replica

- Significantly improved the performance of querying documents.
- Replicas now can create documents with attachments with `Replica.set`
- Added `Replica.ingestAttachment`
- Added `Replica.getAttachment`
- Added `Replica.addAttachments`
- Added `Replica.wipeDocAtPath`
- Added `Replica.getEventStream`
- Added `Replica.getQueryStream`
- Added `Replica.onEvent`
- Added `MultiformatReplica`, a Replica which is able to read, write, and sync
  documents of different formats.
- Added `FormatEs5`, which supports share keypairs and attachments
- Added `ReplicaDriverWeb`
- Added `ReplicaDriverFs`
- Added `RelpicaDriverMemory`
- Added `DocDriverSqliteFFI`, which uses an FFI implemetation of Sqlite.
  Requires the `--unstable` flag on Deno.
- Updated `syncReplicaAndFsDir` to use attachments for large files.
- `ReplicaCache` now has attachment methods

## Syncing

- Added `PartnerLocal`, for syncing with local peers.
- Added `PartnerWebServer`, for syncing with servers.
- Added `PartnerWebClient`, for syncing with web clients.

- **Removed** earthstar_streaming_rpc as a dependency.

## Queries

- **Removed** the `contentLength` options on `QueryFilter`.
- **Removed** `QueryFollower`. Use `Replica.getQueryStream` instead.

- `queryByTemplateAsync` and `queryByGlobAsync` have had the redundant `async`
  taken out of their name.

## Cryptography

- Added `Crypto.generateShareKeypair`
- Added `CryptoDriverSodium` which uses a WASM version of libsodium for very
  fast operations. This is now the default driver on Deno.
- Updated `CryptoDriverNoble` to use a new, faster, audited version.

## Other

- Added a new `SharedSettings` class for easily saving and retrieving an author
  keypair, shares and secrets, and favourite servers.
- Added parseAuthorOrShareAddress
- Added a new minified web bundle, available from
  https://cdn.earthstar-project.org/js/earthstar.web.v10.0.0.js
- Added ARCHITECTURE.md
- Added CONTRIBUTING.md
- Added CODE_OF_CONDUCT.md

## v9.3.3

- Fix: Removed the crayon dependency, fixing a broken dependency issue in 9.3.2

## v9.3.2

- Updated earthstar_streaming_rcp to v5.0.1

## v9.3.1

- Updated earthstar_streaming_rcp to v5.0.0

## v9.3.0

- Feature: Replica will now permanently delete all expired documents on
  instantiation, and delete expired docs every hour thereafter. Previously it
  would only stop returning expired docs in user queries.
- Feature: Added `Replica.queryAuthors` and `Replica.queryPaths`, which returns
  an array of (unique) authors of paths from the docs resulting from that query.

## 9.2.0

- Feature: Added `generateShareAddress` utility to generate valid, safe share
  addresses.
- Feature: Updated filesystem sync so that deleted (not just modified) files can
  be overwritten using the `overwriteFilesAtOwnedPaths` option.

## 9.1.0

- Feature: Added 'overwriteFilesAtOwnedPaths' option to SyncFsOptions. This will
  forcibly overwrite any files at paths owned by other identities with ones from
  the replica.

## 9.0.1

- Added a `pulled` property to syncer statuses.
- Fixed an issue where SyncCoordinators would pull twice as much as they needed
  to.

## 9.0.0

- Breaking: Syncing has been updated so that peers inform each other when they
  are caught up. v7 - v8 peers will not be able to sync with each other.
- Patch: Addressed an issue affecting synchronisation with HTTP peers.
- Feature: Peer.syncUntilCaughtUp. Syncs with targets until both sides of the
  synchronisation have nothing left to pull from each other.
- Patch: SyncCoordinator will now request 10 docs at a time instead of
  everything a peer has.
- Feature: Peer.syncStatuses. Subscribable map of Peer's sync operations'
  statuses.
- Feature: Syncer.syncStatuses. Subscribable map of syncer's connections' sync
  statuses.
- Feature: SyncCoordinator.syncStatuses. Subscribable map of coordinator's
  shares' sync statuses, with number of ingested docs and 'caught up' status of
  each syncing session.
- Patch: Common shares between peers are re-established whenever a Peer's set of
  replicas chages.
- Patch: Improved the heuristic `syncReplicaAndFsDir` uses to determine whether
  a file has changed or not, fixing issues where files at owned paths which had
  not been changed would cause the function to throw.

## 8.3.1

- Patch: Made `syncReplicaAndFsDir` ignore `.DS_Store` files.
- Patch: Improve how `syncReplicaAndFsDir` determines the latest version of a
  document, fixing an issue with 'zombie' files which would return after
  deletion.

## 8.3.0

- Feature: Added a new export, `syncReplicaAndFsDir`, which bidirectionally
  syncs the contents of a replica and filesystem directory.
- Patch: Replica drivers will now validate share addresses which have been
  passed to them.
- Patch: ReplicaDriverSqlite (Deno and Node) now initialise their maxLocalIndex
  correctly, fixing issues where new documents could not be created.
- Patch: ReplicaDriverSqlite (Deno) now no longer fails when using the `create`
  mode.
- Patch: SyncCoordinator now requests all document history from other peers.<|MERGE_RESOLUTION|>--- conflicted
+++ resolved
@@ -2,18 +2,13 @@
 
 ## NEXT
 
-<<<<<<< HEAD
 - (Feature) Added `SharedSettings#redeemInvitationURL`, which adds the share,
   secret, and servers from an Earthstar invitation URL.
 - (Feature) Added `createInvitationURL` and `parseInvitationURL` utilities for
   creating and parsing Earthstar invitation URLs.
 - (Fix) `parseShareAddress` now validates share addresses more strictly so as to
   ensure their suffix is a pubkey.
-=======
-- (Fix) `parseShareAddress` now validates share addresses more strictly so as to
-  ensure their suffix is a pubkey.
 - (Fix) Deprecate `generateShareAddress`
->>>>>>> e2995966
 
 ## v10.0.2
 
